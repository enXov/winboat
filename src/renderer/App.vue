--- conflicted
+++ resolved
@@ -148,36 +148,21 @@
 </template>
 
 <script setup lang="ts">
-<<<<<<< HEAD
 import { RouterLink, useRoute, useRouter } from 'vue-router';
 import { routes } from './router';
 import { Icon } from '@iconify/vue';
-import { onMounted, ref, useTemplateRef, watch } from 'vue';
+import { onMounted, onUnmounted, ref, useTemplateRef, watch } from 'vue';
 import { isInstalled } from './lib/install';
 import { Winboat } from './lib/winboat';
 import { openAnchorLink } from './utils/openLink';
 import { WinboatConfig } from './lib/config';
 import { USBManager } from './lib/usbmanager';
 import { GUEST_NOVNC_PORT } from './lib/constants';
+import { setIntervalImmediately } from "./utils/interval";
 const { BrowserWindow }: typeof import('@electron/remote') = require('@electron/remote')
-const os: typeof import('os') = require('os')
-const path: typeof import('path') = require('path')
+const os: typeof import('os') = require('node:os')
+const path: typeof import('path') = require('node:path')
 const remote: typeof import('@electron/remote') = require('@electron/remote');
-=======
-import { RouterLink, useRoute, useRouter } from "vue-router";
-import { routes } from "./router";
-import { Icon } from "@iconify/vue";
-import { onMounted, onUnmounted, ref, useTemplateRef, watch } from "vue";
-import { isInstalled } from "./lib/install";
-import { Winboat } from "./lib/winboat";
-import { openAnchorLink } from "./utils/openLink";
-import { WinboatConfig } from "./lib/config";
-import { USBManager } from "./lib/usbmanager";
-import { GUEST_NOVNC_PORT } from "./lib/constants";
-import { setIntervalImmediately } from "./utils/interval";
-const { BrowserWindow }: typeof import("@electron/remote") = require("@electron/remote");
-const os: typeof import("os") = require("node:os");
->>>>>>> 41faff87
 
 const $router = useRouter();
 const appVer = import.meta.env.VITE_APP_VERSION;
@@ -202,15 +187,8 @@
         USBManager.getInstance(); // Instantiate singleton class
         $router.push("/home");
     } else {
-<<<<<<< HEAD
-        winboat = new Winboat(); // Instantiate singleton class
-        wbConfig = new WinboatConfig(); // Instantiate singleton class
-        new USBManager(); // Instantiate singleton class
-        $router.push('/home');
-=======
         console.log("Not installed, redirecting to setup...");
         $router.push("/setup");
->>>>>>> 41faff87
     }
 
     // Apply or remove disable-animations class based on config
