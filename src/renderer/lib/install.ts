import { type ComposeConfig, type InstallConfiguration } from "../../types";
import { GUEST_API_PORT, GUEST_NOVNC_PORT, RESTART_ON_FAILURE, WINBOAT_DIR } from "./constants";
import { ref, type Ref } from "vue";
import { createLogger } from "../utils/log";
import { createNanoEvents, type Emitter } from "nanoevents";
<<<<<<< HEAD
import { PortManager } from "../utils/port";
import { ContainerManager } from "./containers/container";
import { WinboatConfig } from "./config";
import { createContainer } from "./containers/common";
const fs: typeof import('fs') = require('fs');
const path: typeof import('path') = require('path');
const nodeFetch: typeof import('node-fetch').default = require('node-fetch');
const remote: typeof import('@electron/remote') = require('@electron/remote');

const logger = createLogger(path.join(WINBOAT_DIR, 'install.log'));

=======
import { ComposePortMapper } from "../utils/port";
import { Winboat } from "./winboat";
const fs: typeof import("fs") = require("node:fs");
const { exec }: typeof import("child_process") = require("node:child_process");
const path: typeof import("path") = require("node:path");
const { promisify }: typeof import("util") = require("node:util");
const nodeFetch: typeof import("node-fetch").default = require("node-fetch");
const remote: typeof import("@electron/remote") = require("@electron/remote");

const execAsync = promisify(exec);
const logger = createLogger(path.join(WINBOAT_DIR, "install.log"));

const composeFilePath = path.join(WINBOAT_DIR, "docker-compose.yml");

export const DefaultCompose: ComposeConfig = {
    name: "winboat",
    volumes: {
        data: null,
    },
    services: {
        windows: {
            image: "ghcr.io/dockur/windows:5.12",
            container_name: "WinBoat",
            environment: {
                VERSION: "11",
                RAM_SIZE: "4G",
                CPU_CORES: "4",
                DISK_SIZE: "64G",
                USERNAME: "MyWindowsUser",
                PASSWORD: "MyWindowsPassword",
                HOME: "${HOME}",
                LANGUAGE: "English",
                HOST_PORTS: "7149",
                ARGUMENTS: "-qmp tcp:0.0.0.0:7149,server,wait=off",
            },
            cap_add: ["NET_ADMIN"],
            privileged: true,
            ports: [
                "8006:8006", // VNC Web Interface
                "7148:7148", // Winboat Guest Server API
                "8149:7149", // QEMU QMP Port
                "3389:3389/tcp", // RDP
                "3389:3389/udp", // RDP
            ],
            stop_grace_period: "120s",
            restart: RESTART_ON_FAILURE,
            volumes: [
                "data:/storage",
                "${HOME}:/shared",
                "/dev/bus/usb:/dev/bus/usb", // QEMU Synamic USB Passthrough
                "./oem:/oem",
            ],
            devices: ["/dev/kvm"],
        },
    },
};

>>>>>>> 41faff87
export const InstallStates = {
    IDLE: "Preparing",
    CREATING_COMPOSE_FILE: "Creating Compose File",
    CREATING_OEM: "Creating OEM Assets",
    STARTING_CONTAINER: "Starting Container",
    MONITORING_PREINSTALL: "Monitoring Preinstall",
    INSTALLING_WINDOWS: "Installing Windows",
    COMPLETED: "Completed",
    INSTALL_ERROR: "Install Error",
} as const;

export type InstallState = (typeof InstallStates)[keyof typeof InstallStates];

interface InstallEvents {
    stateChanged: (state: InstallState) => void;
    preinstallMsg: (msg: string) => void;
    error: (error: Error) => void;
}

export class InstallManager {
    conf: InstallConfiguration;
    emitter: Emitter<InstallEvents>;
    state: InstallState;
    preinstallMsg: string;
<<<<<<< HEAD
    container: ContainerManager;
    portMgr: Ref<PortManager | null>;
=======
>>>>>>> 41faff87

    constructor(conf: InstallConfiguration) {
        this.conf = conf;
        this.state = InstallStates.IDLE;
        this.preinstallMsg = "";
        this.emitter = createNanoEvents<InstallEvents>();
<<<<<<< HEAD
        this.portMgr = ref(null);
        this.container = conf.container;
=======
>>>>>>> 41faff87
    }

    changeState(newState: InstallState) {
        this.state = newState;
        this.emitter.emit("stateChanged", newState);
        logger.info(`New state: "${newState}"`);
    }

    setPreinstallMsg(msg: string) {
        if (msg === this.preinstallMsg) return;
        this.preinstallMsg = msg;
        this.emitter.emit("preinstallMsg", msg);
        logger.info(`Preinstall: "${msg}"`);
    }

    sleep(ms: number) {
        return new Promise(resolve => setTimeout(resolve, ms));
    }

    async createComposeFile() {
        this.changeState(InstallStates.CREATING_COMPOSE_FILE);

        // Ensure the .winboat directory exists
        if (!fs.existsSync(WINBOAT_DIR)) {
            fs.mkdirSync(WINBOAT_DIR);
            logger.info(`Created WinBoat directory: ${WINBOAT_DIR}`);
        }

        // Ensure the installation directory exists
        if (!fs.existsSync(this.conf.installFolder)) {
            fs.mkdirSync(this.conf.installFolder, { recursive: true });
            logger.info(`Created installation directory: ${this.conf.installFolder}`);
        }

        // Configure the compose file
<<<<<<< HEAD
        const composeContent = this.container.defaultCompose;
        this.portMgr.value = await PortManager.parseCompose(composeContent);
=======
        const composeContent = { ...DefaultCompose };
>>>>>>> 41faff87

        composeContent.services.windows.environment.RAM_SIZE = `${this.conf.ramGB}G`;
        composeContent.services.windows.environment.CPU_CORES = `${this.conf.cpuCores}`;
        composeContent.services.windows.environment.DISK_SIZE = `${this.conf.diskSpaceGB}G`;
        composeContent.services.windows.environment.VERSION = this.conf.windowsVersion;
        composeContent.services.windows.environment.LANGUAGE = this.conf.windowsLanguage;
        composeContent.services.windows.environment.USERNAME = this.conf.username;
        composeContent.services.windows.environment.PASSWORD = this.conf.password;

        // Boot image mapping
        if (this.conf.customIsoPath) {
            composeContent.services.windows.volumes.push(`${this.conf.customIsoPath}:/boot.iso`);
        }

        // Storage folder mapping
        const storageFolderIdx = composeContent.services.windows.volumes.findIndex(vol => vol.includes("/storage"));
        if (storageFolderIdx === -1) {
            logger.warn("No /storage volume found in compose template, adding one...");
            composeContent.services.windows.volumes.push(`${this.conf.installFolder}:/storage`);
        } else {
            composeContent.services.windows.volumes[storageFolderIdx] = `${this.conf.installFolder}:/storage`;
        }

        // Home folder mapping
        if (!this.conf.shareHomeFolder) {
            const sharedFolderIdx = composeContent.services.windows.volumes.findIndex(vol => vol.includes("/shared"));
            if (sharedFolderIdx === -1) {
                logger.info("No home folder sharing volume found, nothing to remove");
            } else {
                composeContent.services.windows.volumes.splice(sharedFolderIdx, 1);
                logger.info("Removed home folder sharing as per user configuration");
            }
        }

        // Write the compose file
<<<<<<< HEAD
        this.container.writeCompose(composeContent);
=======
        const composeYAML = YAML.stringify(composeContent).replaceAll("null", "");
        fs.writeFileSync(composeFilePath, composeYAML, { encoding: "utf8" });
        logger.info(`Creating compose file at: ${composeFilePath}`);
        logger.info(`Compose file content: ${JSON.stringify(composeContent, null, 2)}`);
>>>>>>> 41faff87
    }

    createOEMAssets() {
        this.changeState(InstallStates.CREATING_OEM);
        logger.info("Creating OEM assets");

        const oemPath = path.join(WINBOAT_DIR, "oem"); // Fixed the path separator

        // Create OEM directory if it doesn’t exist
        if (!fs.existsSync(oemPath)) {
            fs.mkdirSync(oemPath, { recursive: true });
            logger.info(`Created OEM directory: ${oemPath}`);
        }

        // Determine the source path based on whether the app is bundled
        const appPath = remote.app.isPackaged
            ? path.join(process.resourcesPath, "guest_server") // For packaged app
            : path.join(remote.app.getAppPath(), "..", "..", "guest_server"); // For dev mode

        logger.info(`Guest server source path: ${appPath}`);

        // Check if the source directory exists
        if (!fs.existsSync(appPath)) {
            const error = new Error(`Guest server directory not found at: ${appPath}`);
            logger.error(error.message);
            throw error;
        }

        const copyRecursive = (src: string, dest: string) => {
            const stats = fs.statSync(src);

            if (stats.isDirectory()) {
                // Create directory if it doesn't exist
                if (!fs.existsSync(dest)) {
                    fs.mkdirSync(dest, { recursive: true });
                }

                // Copy all contents
                fs.readdirSync(src).forEach(entry => {
                    const srcPath = path.join(src, entry);
                    const destPath = path.join(dest, entry);
                    copyRecursive(srcPath, destPath);
                });

                logger.info(`Copied directory ${src} to ${dest}`);
            } else {
                // Copy file
                fs.copyFileSync(src, dest);
                logger.info(`Copied file ${src} to ${dest}`);
            }
        };

        // Copy all files from guest_server to oemPath
        try {
            fs.readdirSync(appPath).forEach(entry => {
                const srcPath = path.join(appPath, entry);
                const destPath = path.join(oemPath, entry);
                copyRecursive(srcPath, destPath);
            });
            logger.info("OEM assets created successfully");
        } catch (error) {
            logger.error(`Failed to copy OEM assets: ${error}`);
            throw error;
        }
    }

    async startContainer() {
        this.changeState(InstallStates.STARTING_CONTAINER);
        logger.info("Starting container...");

        // Start the container
<<<<<<< HEAD
        await this.container.compose("up");
        logger.info('Container started successfully.');
=======
        try {
            const { stderr } = await execAsync(`docker compose -f ${composeFilePath} up -d`);
            if (stderr) {
                logger.error(stderr);
            }
        } catch (e) {
            this.changeState(InstallStates.INSTALL_ERROR);
            logger.error("Failed to start container.");
            logger.error(e);
            throw e;
        }
        logger.info("Container started successfully.");
>>>>>>> 41faff87
    }

    async monitorContainerPreinstall() {
        // Sleep a bit to make sure the webserver is up in the container
        await this.sleep(3000);

        this.changeState(InstallStates.MONITORING_PREINSTALL);
        logger.info("Starting preinstall monitoring...");

        const re = new RegExp(/>([^<]+)</);
        while (true) {
            try {
<<<<<<< HEAD
                const vncHostPort = this.portMgr.value!.getHostPort(GUEST_NOVNC_PORT);
                const response = await nodeFetch(`http://127.0.0.1:${vncHostPort}/msg.html`, { signal: AbortSignal.timeout(500) });
=======
                //const vncHostPort = this.portMgr.value!.getHostPort(GUEST_NOVNC_PORT);
                const vncHostPort = GUEST_NOVNC_PORT; // TODO!!!: Replace this with the actual port value from the containerManager
                const response = await nodeFetch(`http://127.0.0.1:${vncHostPort}/msg.html`);
>>>>>>> 41faff87
                if (response.status === 404) {
                    logger.info("Received 404, preinstall completed");
                    return; // Exit the method when we get 404
                }
                const message = await response.text();
                const messageFormatted = re.exec(message)?.[1] || message;
                this.setPreinstallMsg(messageFormatted);
            } catch (error) {
                if (error instanceof Error && error.message.includes("404")) {
                    logger.info("Received 404, preinstall completed");
                    return; // Exit the method when fetch throws 404
                }
                logger.error(`Error monitoring container: ${error}`);
                throw error;
            }

            // Wait 500ms before next check
            await this.sleep(500);
        }
    }

    async monitorAPIHealth() {
        this.changeState(InstallStates.INSTALLING_WINDOWS);
        logger.info("Waiting for WinBoat Guest Server to wrap up installation...");

        let attempts = 0;

        while (true) {
            const start = performance.now();
            try {
<<<<<<< HEAD
                const apiHostPort = this.portMgr.value!.getHostPort(GUEST_API_PORT);

                const res = await nodeFetch(`http://127.0.0.1:${apiHostPort}/health`, { signal: AbortSignal.timeout(5000) });
=======
                // const apiHostPort = this.portMgr.value!.getHostPort(GUEST_API_PORT);
                const apiHostPort = GUEST_API_PORT; // TODO!!!: Replace this with the actual port value from the containerManager
                const res = await nodeFetch(`http://127.0.0.1:${apiHostPort}/health`);
>>>>>>> 41faff87
                if (res.status === 200) {
                    logger.info("WinBoat Guest Server is up and healthy!");
                    this.changeState(InstallStates.COMPLETED);

                    const winboat = Winboat.getInstance();
                    const config = winboat.parseCompose();
                    const filteredVolumes = config.services.windows.volumes.filter(
                        volume => !volume.endsWith("/boot.iso"),
                    );

                    if (config.services.windows.volumes.length !== filteredVolumes.length) {
                        config.services.windows.volumes = filteredVolumes;
                        await winboat.replaceCompose(config, false);
                    }

                    return;
                }
<<<<<<< HEAD

                logger.log(`API request status: ${res.status}`);
            } catch (error) {
                // We can ignore the AbortError resulting from the timeout
                if(!(error instanceof nodeFetch.AbortError)) {
                    logger.error(error);
=======
                // Log every 60 seconds (every 12th attempt with 5-second intervals)
                if (attempts % 12 === 0) {
                    logger.info(
                        `API not ready yet (status: ${res.status}), still waiting after ${
                            (attempts * 5) / 60
                        } minutes...`,
                    );
                }
            } catch {
                // Log every 60 seconds for errors too
                if (attempts % 12 === 0) {
                    logger.info(`API not responding yet, still waiting after ${(attempts * 5) / 60} minutes...`);
>>>>>>> 41faff87
                }
            }

            if (++attempts % 12 === 0) {
                logger.info(`API not responding yet, still waiting after ${attempts * 5 / 60} minutes...`);
            }
            this.sleep(5000 - (performance.now() - start));
        }
    }

    async install() {
<<<<<<< HEAD
        logger.info('Starting installation...');
        
        try {
            await this.createComposeFile();
            this.createOEMAssets();
            await this.startContainer();
            await this.monitorContainerPreinstall();
            await this.monitorAPIHealth();
        }
        catch(e) {
            this.changeState(InstallStates.INSTALL_ERROR);
            logger.error("Errors encountered, could not complete the installation steps.")
            return;
        }
=======
        logger.info("Starting installation...");

        await this.createComposeFile();
        this.createOEMAssets();
        await this.startContainer();
        await this.monitorContainerPreinstall();
        await this.monitorAPIHealth();
>>>>>>> 41faff87
        this.changeState(InstallStates.COMPLETED);

        logger.info("Installation completed successfully.");
    }
}

<<<<<<< HEAD
export async function isInstalled(): Promise<boolean> {
    // Check if a winboat container exists
    const configInstance = new WinboatConfig({ instantiateAsSingleton: false });
    const config = configInstance.readConfig()

    if(!config) return false

    const containerRuntime = createContainer(config.containerRuntime);

    return await containerRuntime.exists();
=======
export async function isInstalled() {
    // Check if a docker container named WinBoat exists
    try {
        const { stdout: res } = await execAsync('docker ps -a --filter "name=WinBoat" --format "{{.Names}}"');
        return res.includes("WinBoat");
    } catch (e) {
        logger.error("Failed to get WinBoat status, is Docker installed?");
        logger.error(e);
        return false;
    }
>>>>>>> 41faff87
}<|MERGE_RESOLUTION|>--- conflicted
+++ resolved
@@ -3,8 +3,8 @@
 import { ref, type Ref } from "vue";
 import { createLogger } from "../utils/log";
 import { createNanoEvents, type Emitter } from "nanoevents";
-<<<<<<< HEAD
-import { PortManager } from "../utils/port";
+import { Winboat } from "./winboat";
+import { ComposePortMapper } from "../utils/port";
 import { ContainerManager } from "./containers/container";
 import { WinboatConfig } from "./config";
 import { createContainer } from "./containers/common";
@@ -15,65 +15,6 @@
 
 const logger = createLogger(path.join(WINBOAT_DIR, 'install.log'));
 
-=======
-import { ComposePortMapper } from "../utils/port";
-import { Winboat } from "./winboat";
-const fs: typeof import("fs") = require("node:fs");
-const { exec }: typeof import("child_process") = require("node:child_process");
-const path: typeof import("path") = require("node:path");
-const { promisify }: typeof import("util") = require("node:util");
-const nodeFetch: typeof import("node-fetch").default = require("node-fetch");
-const remote: typeof import("@electron/remote") = require("@electron/remote");
-
-const execAsync = promisify(exec);
-const logger = createLogger(path.join(WINBOAT_DIR, "install.log"));
-
-const composeFilePath = path.join(WINBOAT_DIR, "docker-compose.yml");
-
-export const DefaultCompose: ComposeConfig = {
-    name: "winboat",
-    volumes: {
-        data: null,
-    },
-    services: {
-        windows: {
-            image: "ghcr.io/dockur/windows:5.12",
-            container_name: "WinBoat",
-            environment: {
-                VERSION: "11",
-                RAM_SIZE: "4G",
-                CPU_CORES: "4",
-                DISK_SIZE: "64G",
-                USERNAME: "MyWindowsUser",
-                PASSWORD: "MyWindowsPassword",
-                HOME: "${HOME}",
-                LANGUAGE: "English",
-                HOST_PORTS: "7149",
-                ARGUMENTS: "-qmp tcp:0.0.0.0:7149,server,wait=off",
-            },
-            cap_add: ["NET_ADMIN"],
-            privileged: true,
-            ports: [
-                "8006:8006", // VNC Web Interface
-                "7148:7148", // Winboat Guest Server API
-                "8149:7149", // QEMU QMP Port
-                "3389:3389/tcp", // RDP
-                "3389:3389/udp", // RDP
-            ],
-            stop_grace_period: "120s",
-            restart: RESTART_ON_FAILURE,
-            volumes: [
-                "data:/storage",
-                "${HOME}:/shared",
-                "/dev/bus/usb:/dev/bus/usb", // QEMU Synamic USB Passthrough
-                "./oem:/oem",
-            ],
-            devices: ["/dev/kvm"],
-        },
-    },
-};
-
->>>>>>> 41faff87
 export const InstallStates = {
     IDLE: "Preparing",
     CREATING_COMPOSE_FILE: "Creating Compose File",
@@ -98,22 +39,14 @@
     emitter: Emitter<InstallEvents>;
     state: InstallState;
     preinstallMsg: string;
-<<<<<<< HEAD
     container: ContainerManager;
-    portMgr: Ref<PortManager | null>;
-=======
->>>>>>> 41faff87
 
     constructor(conf: InstallConfiguration) {
         this.conf = conf;
         this.state = InstallStates.IDLE;
         this.preinstallMsg = "";
         this.emitter = createNanoEvents<InstallEvents>();
-<<<<<<< HEAD
-        this.portMgr = ref(null);
         this.container = conf.container;
-=======
->>>>>>> 41faff87
     }
 
     changeState(newState: InstallState) {
@@ -149,12 +82,7 @@
         }
 
         // Configure the compose file
-<<<<<<< HEAD
         const composeContent = this.container.defaultCompose;
-        this.portMgr.value = await PortManager.parseCompose(composeContent);
-=======
-        const composeContent = { ...DefaultCompose };
->>>>>>> 41faff87
 
         composeContent.services.windows.environment.RAM_SIZE = `${this.conf.ramGB}G`;
         composeContent.services.windows.environment.CPU_CORES = `${this.conf.cpuCores}`;
@@ -190,14 +118,7 @@
         }
 
         // Write the compose file
-<<<<<<< HEAD
         this.container.writeCompose(composeContent);
-=======
-        const composeYAML = YAML.stringify(composeContent).replaceAll("null", "");
-        fs.writeFileSync(composeFilePath, composeYAML, { encoding: "utf8" });
-        logger.info(`Creating compose file at: ${composeFilePath}`);
-        logger.info(`Compose file content: ${JSON.stringify(composeContent, null, 2)}`);
->>>>>>> 41faff87
     }
 
     createOEMAssets() {
@@ -269,23 +190,8 @@
         logger.info("Starting container...");
 
         // Start the container
-<<<<<<< HEAD
         await this.container.compose("up");
         logger.info('Container started successfully.');
-=======
-        try {
-            const { stderr } = await execAsync(`docker compose -f ${composeFilePath} up -d`);
-            if (stderr) {
-                logger.error(stderr);
-            }
-        } catch (e) {
-            this.changeState(InstallStates.INSTALL_ERROR);
-            logger.error("Failed to start container.");
-            logger.error(e);
-            throw e;
-        }
-        logger.info("Container started successfully.");
->>>>>>> 41faff87
     }
 
     async monitorContainerPreinstall() {
@@ -298,14 +204,9 @@
         const re = new RegExp(/>([^<]+)</);
         while (true) {
             try {
-<<<<<<< HEAD
-                const vncHostPort = this.portMgr.value!.getHostPort(GUEST_NOVNC_PORT);
-                const response = await nodeFetch(`http://127.0.0.1:${vncHostPort}/msg.html`, { signal: AbortSignal.timeout(500) });
-=======
                 //const vncHostPort = this.portMgr.value!.getHostPort(GUEST_NOVNC_PORT);
                 const vncHostPort = GUEST_NOVNC_PORT; // TODO!!!: Replace this with the actual port value from the containerManager
-                const response = await nodeFetch(`http://127.0.0.1:${vncHostPort}/msg.html`);
->>>>>>> 41faff87
+                const response = await nodeFetch(`http://127.0.0.1:${vncHostPort}/msg.html`, { signal: AbortSignal.timeout(500) });
                 if (response.status === 404) {
                     logger.info("Received 404, preinstall completed");
                     return; // Exit the method when we get 404
@@ -336,15 +237,9 @@
         while (true) {
             const start = performance.now();
             try {
-<<<<<<< HEAD
-                const apiHostPort = this.portMgr.value!.getHostPort(GUEST_API_PORT);
-
-                const res = await nodeFetch(`http://127.0.0.1:${apiHostPort}/health`, { signal: AbortSignal.timeout(5000) });
-=======
                 // const apiHostPort = this.portMgr.value!.getHostPort(GUEST_API_PORT);
                 const apiHostPort = GUEST_API_PORT; // TODO!!!: Replace this with the actual port value from the containerManager
-                const res = await nodeFetch(`http://127.0.0.1:${apiHostPort}/health`);
->>>>>>> 41faff87
+                const res = await nodeFetch(`http://127.0.0.1:${apiHostPort}/health`, { signal: AbortSignal.timeout(5000) });
                 if (res.status === 200) {
                     logger.info("WinBoat Guest Server is up and healthy!");
                     this.changeState(InstallStates.COMPLETED);
@@ -362,27 +257,12 @@
 
                     return;
                 }
-<<<<<<< HEAD
 
                 logger.log(`API request status: ${res.status}`);
             } catch (error) {
                 // We can ignore the AbortError resulting from the timeout
                 if(!(error instanceof nodeFetch.AbortError)) {
                     logger.error(error);
-=======
-                // Log every 60 seconds (every 12th attempt with 5-second intervals)
-                if (attempts % 12 === 0) {
-                    logger.info(
-                        `API not ready yet (status: ${res.status}), still waiting after ${
-                            (attempts * 5) / 60
-                        } minutes...`,
-                    );
-                }
-            } catch {
-                // Log every 60 seconds for errors too
-                if (attempts % 12 === 0) {
-                    logger.info(`API not responding yet, still waiting after ${(attempts * 5) / 60} minutes...`);
->>>>>>> 41faff87
                 }
             }
 
@@ -394,7 +274,6 @@
     }
 
     async install() {
-<<<<<<< HEAD
         logger.info('Starting installation...');
         
         try {
@@ -409,25 +288,16 @@
             logger.error("Errors encountered, could not complete the installation steps.")
             return;
         }
-=======
-        logger.info("Starting installation...");
-
-        await this.createComposeFile();
-        this.createOEMAssets();
-        await this.startContainer();
-        await this.monitorContainerPreinstall();
-        await this.monitorAPIHealth();
->>>>>>> 41faff87
         this.changeState(InstallStates.COMPLETED);
 
         logger.info("Installation completed successfully.");
     }
 }
 
-<<<<<<< HEAD
+
 export async function isInstalled(): Promise<boolean> {
     // Check if a winboat container exists
-    const configInstance = new WinboatConfig({ instantiateAsSingleton: false });
+    const configInstance = new WinboatConfig();
     const config = configInstance.readConfig()
 
     if(!config) return false
@@ -435,16 +305,4 @@
     const containerRuntime = createContainer(config.containerRuntime);
 
     return await containerRuntime.exists();
-=======
-export async function isInstalled() {
-    // Check if a docker container named WinBoat exists
-    try {
-        const { stdout: res } = await execAsync('docker ps -a --filter "name=WinBoat" --format "{{.Names}}"');
-        return res.includes("WinBoat");
-    } catch (e) {
-        logger.error("Failed to get WinBoat status, is Docker installed?");
-        logger.error(e);
-        return false;
-    }
->>>>>>> 41faff87
 }