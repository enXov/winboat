--- conflicted
+++ resolved
@@ -62,13 +62,10 @@
     multiMonitor: number;
     rdpArgs: RdpArg[];
     disableAnimations: boolean;
-<<<<<<< HEAD
     desktopShortcuts: string[]; // Array of app names that have desktop shortcuts
     winboatExecutablePath?: string; // Custom path to WinBoat executable (for desktop shortcuts)
-=======
     containerRuntime: ContainerRuntimes;
     versionData: WinboatVersionData;
->>>>>>> 7ab79252
 };
 
 const currentVersion = new WinboatVersion(import.meta.env.VITE_APP_VERSION);
@@ -85,17 +82,14 @@
     multiMonitor: 0,
     rdpArgs: [],
     disableAnimations: false,
-<<<<<<< HEAD
     desktopShortcuts: [],
     winboatExecutablePath: undefined,
-=======
     // TODO: Ideally should be podman once we flesh out everything
     containerRuntime: ContainerRuntimes.DOCKER,
     versionData: {
         previous: currentVersion, // As of 0.9.0 this won't exist on the filesystem, so we just set it to the current version
         current: currentVersion
     }
->>>>>>> 7ab79252
 };
 
 export class WinboatConfig {
